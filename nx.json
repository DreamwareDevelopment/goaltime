{
  "$schema": "./node_modules/nx/schemas/nx-schema.json",
  "namedInputs": {
    "default": ["{projectRoot}/**/*", "sharedGlobals"],
    "production": [
      "default",
      "!{projectRoot}/.eslintrc.json",
      "!{projectRoot}/eslint.config.js",
      "!{projectRoot}/**/?(*.)+(spec|test).[jt]s?(x)?(.snap)",
      "!{projectRoot}/tsconfig.spec.json",
      "!{projectRoot}/jest.config.[jt]s",
      "!{projectRoot}/src/test-setup.[jt]s",
      "!{projectRoot}/test-setup.[jt]s"
    ],
    "sharedGlobals": ["{workspaceRoot}/.github/workflows/ci.yml"]
  },
  "nxCloudId": "673ad176e7757bb786a40d78",
  "plugins": [
    {
      "plugin": "@nx/next/plugin",
      "options": {
        "startTargetName": "start",
        "buildTargetName": "build",
        "devTargetName": "dev",
        "serveStaticTargetName": "serve-static"
      }
    },
    { "plugin": "@nx/playwright/plugin", "options": { "targetName": "e2e" } },
    { "plugin": "@nx/eslint/plugin", "options": { "targetName": "lint" } },
    { "plugin": "@nx/jest/plugin", "options": { "targetName": "test" } }
  ],
  "targetDefaults": {
    "e2e-ci--**/*": { "dependsOn": ["^build"] },
    "build": { "dependsOn": ["^type-gen"] },
    "dev": { "dependsOn": ["^type-gen"] }
  },
  "generators": {
<<<<<<< HEAD
    "@nx/next": { "application": { "style": "tailwind", "linter": "eslint" } }
=======
    "@nx/next": {
      "application": {
        "style": "tailwind",
        "linter": "eslint"
      }
    },
    "@nx/react": {
      "library": {
        "unitTestRunner": "jest"
      }
    }
>>>>>>> c67f964b
  }
}<|MERGE_RESOLUTION|>--- conflicted
+++ resolved
@@ -35,9 +35,6 @@
     "dev": { "dependsOn": ["^type-gen"] }
   },
   "generators": {
-<<<<<<< HEAD
-    "@nx/next": { "application": { "style": "tailwind", "linter": "eslint" } }
-=======
     "@nx/next": {
       "application": {
         "style": "tailwind",
@@ -49,6 +46,5 @@
         "unitTestRunner": "jest"
       }
     }
->>>>>>> c67f964b
   }
 }